--- conflicted
+++ resolved
@@ -1018,23 +1018,16 @@
 		}
 		if err := supervisor.Run(ctx, "celowatch",
 			ethereum.NewEthWatcher(*celoRPC, celoContractAddr, "celo", common.ReadinessCeloSyncing, vaa.ChainIDCelo, lockC, nil, 1, chainObsvReqC[vaa.ChainIDCelo], batchC, chainBatchReqC[vaa.ChainIDCelo], *unsafeDevMode).Run); err != nil {
-<<<<<<< HEAD
-=======
 			return err
 		}
 		if err := supervisor.Run(ctx, "moonbeamwatch",
-			ethereum.NewEthWatcher(*moonbeamRPC, moonbeamContractAddr, "moonbeam", common.ReadinessMoonbeamSyncing, vaa.ChainIDMoonbeam, lockC, nil, 1, chainObsvReqC[vaa.ChainIDMoonbeam], *unsafeDevMode).Run); err != nil {
->>>>>>> 1bf4d6e6
+			ethereum.NewEthWatcher(*moonbeamRPC, moonbeamContractAddr, "moonbeam", common.ReadinessMoonbeamSyncing, vaa.ChainIDMoonbeam, lockC, nil, 1, chainObsvReqC[vaa.ChainIDMoonbeam], batchC, chainBatchReqC[vaa.ChainIDMoonbeam], *unsafeDevMode).Run); err != nil {
 			return err
 		}
 
 		if *testnetMode {
 			if err := supervisor.Run(ctx, "ethropstenwatch",
 				ethereum.NewEthWatcher(*ethRopstenRPC, ethRopstenContractAddr, "ethropsten", common.ReadinessEthRopstenSyncing, vaa.ChainIDEthereumRopsten, lockC, nil, 1, chainObsvReqC[vaa.ChainIDEthereumRopsten], batchC, chainBatchReqC[vaa.ChainIDEthereumRopsten], *unsafeDevMode).Run); err != nil {
-				return err
-			}
-			if err := supervisor.Run(ctx, "moonbeamwatch",
-				ethereum.NewEthWatcher(*moonbeamRPC, moonbeamContractAddr, "moonbeam", common.ReadinessMoonbeamSyncing, vaa.ChainIDMoonbeam, lockC, nil, 1, chainObsvReqC[vaa.ChainIDMoonbeam], batchC, chainBatchReqC[vaa.ChainIDMoonbeam], *unsafeDevMode).Run); err != nil {
 				return err
 			}
 			if err := supervisor.Run(ctx, "neonwatch",
