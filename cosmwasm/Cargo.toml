[workspace]
members = [
    "contracts/cw20-wrapped",
    "contracts/wormhole",
    "contracts/shutdown-wormhole",
    "contracts/token-bridge",
    "contracts/shutdown-token-bridge",
    "contracts/mock-bridge-integration",
<<<<<<< HEAD
    "packages/accounting",
=======
    "packages/wormhole-bindings",
>>>>>>> 558b1b63
]

[profile.release]
opt-level = 3
debug = false
rpath = false
lto = true
debug-assertions = false
codegen-units = 1
panic = 'abort'
incremental = false
overflow-checks = true

[patch.crates-io]
accounting = { path = "packages/accounting" }
cw20-wrapped-2 = { path = "contracts/cw20-wrapped" }
token-bridge-terra-2 = { path = "contracts/token-bridge" }
wormhole-bindings = { path = "packages/wormhole-bindings" }
wormhole-bridge-terra-2 = { path = "contracts/wormhole" }

<|MERGE_RESOLUTION|>--- conflicted
+++ resolved
@@ -6,11 +6,8 @@
     "contracts/token-bridge",
     "contracts/shutdown-token-bridge",
     "contracts/mock-bridge-integration",
-<<<<<<< HEAD
     "packages/accounting",
-=======
     "packages/wormhole-bindings",
->>>>>>> 558b1b63
 ]
 
 [profile.release]
@@ -29,5 +26,4 @@
 cw20-wrapped-2 = { path = "contracts/cw20-wrapped" }
 token-bridge-terra-2 = { path = "contracts/token-bridge" }
 wormhole-bindings = { path = "packages/wormhole-bindings" }
-wormhole-bridge-terra-2 = { path = "contracts/wormhole" }
-
+wormhole-bridge-terra-2 = { path = "contracts/wormhole" }